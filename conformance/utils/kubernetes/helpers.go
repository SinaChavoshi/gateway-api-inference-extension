/*
Copyright 2025 The Kubernetes Authors.

Licensed under the Apache License, Version 2.0 (the "License");
you may not use this file except in compliance with the License.
You may obtain a copy of the License at

    http://www.apache.org/licenses/LICENSE-2.0

Unless required by applicable law or agreed to in writing, software
distributed under the License is distributed on an "AS IS" BASIS,
WITHOUT WARRANTIES OR CONDITIONS OF ANY KIND, either express or implied.
See the License for the specific language governing permissions and
limitations under the License.
*/

// Package kubernetes contains helper functions for interacting with
// Kubernetes objects within the conformance test suite.
package kubernetes

import (
	"context"
	"fmt"
	"reflect"
	"testing"
	"time"

	"github.com/stretchr/testify/require"
	corev1 "k8s.io/api/core/v1"
	apierrors "k8s.io/apimachinery/pkg/api/errors"
	metav1 "k8s.io/apimachinery/pkg/apis/meta/v1"
	"k8s.io/apimachinery/pkg/labels"
	"k8s.io/apimachinery/pkg/types"
	"k8s.io/apimachinery/pkg/util/wait"
	"sigs.k8s.io/controller-runtime/pkg/client"

	inferenceapi "sigs.k8s.io/gateway-api-inference-extension/api/v1alpha2"
<<<<<<< HEAD

=======
>>>>>>> 94322801
	"sigs.k8s.io/gateway-api-inference-extension/conformance/utils/config"
	gatewayv1 "sigs.k8s.io/gateway-api/apis/v1"
	gatewayapiconfig "sigs.k8s.io/gateway-api/conformance/utils/config"
	gatewayk8sutils "sigs.k8s.io/gateway-api/conformance/utils/kubernetes"
)

// checkCondition is a helper function similar to findConditionInList or CheckCondition
// from the Gateway API conformance utilities.
// It checks if the expectedCondition is present in the conditions list.
// If expectedCondition.Reason is an empty string, it matches any reason.
func checkCondition(t *testing.T, conditions []metav1.Condition, expectedCondition metav1.Condition) bool {
	t.Helper()
	for _, cond := range conditions {
		if cond.Type == expectedCondition.Type {
			if cond.Status == expectedCondition.Status {
				if expectedCondition.Reason == "" || cond.Reason == expectedCondition.Reason {
					return true
				}
				t.Logf("Condition %s found with Status %s, but Reason %s did not match expected %s",
					expectedCondition.Type, cond.Status, cond.Reason, expectedCondition.Reason)
			} else {
				t.Logf("Condition %s found, but Status %s did not match expected %s",
					expectedCondition.Type, cond.Status, expectedCondition.Status)
			}
		}
	}
	t.Logf("Condition %s with Status %s (and Reason %s if specified) not found in conditions list: %+v",
		expectedCondition.Type, expectedCondition.Status, expectedCondition.Reason, conditions)
	return false
}

// InferencePoolMustHaveCondition waits for the specified InferencePool resource
// to exist and report the expected status condition within one of its parent statuses.
// It polls the InferencePool's status until the condition is met or the timeout occurs.
func InferencePoolMustHaveCondition(t *testing.T, c client.Client, poolNN types.NamespacedName, expectedCondition metav1.Condition) {
	t.Helper() // Marks this function as a test helper

	var timeoutConfig config.InferenceExtensionTimeoutConfig = config.DefaultInferenceExtensionTimeoutConfig()
	var lastObservedPool *inferenceapi.InferencePool
	var lastError error
	var conditionFound bool

	waitErr := wait.PollUntilContextTimeout(
		context.Background(),
		timeoutConfig.InferencePoolMustHaveConditionInterval,
		timeoutConfig.InferencePoolMustHaveConditionTimeout,
		true, func(ctx context.Context) (bool, error) {
			pool := &inferenceapi.InferencePool{} // This is the type instance used for Get
			err := c.Get(ctx, poolNN, pool)
			if err != nil {
				if apierrors.IsNotFound(err) {
					t.Logf("InferencePool %s not found yet. Retrying.", poolNN.String())
					lastError = err
					return false, nil
				}
				t.Logf("Error fetching InferencePool %s (type: %s): %v. Retrying.", poolNN.String(), reflect.TypeOf(pool).String(), err)
				lastError = err
				return false, nil
			}
			lastObservedPool = pool
			lastError = nil
			conditionFound = false

			if len(pool.Status.Parents) == 0 {
				t.Logf("InferencePool %s has no parent statuses reported yet.", poolNN.String())
				return false, nil
			}

			for _, parentStatus := range pool.Status.Parents {
				if checkCondition(t, parentStatus.Conditions, expectedCondition) {
					conditionFound = true
					return true, nil
				}
			}
			return false, nil
		})

	if waitErr != nil || !conditionFound {
		debugMsg := ""
		if waitErr != nil {
			debugMsg += fmt.Sprintf(" Polling error: %v.", waitErr)
		}
		if lastError != nil {
			debugMsg += fmt.Sprintf(" Last error during fetching: %v.", lastError)
		}

		if lastObservedPool != nil {
			debugMsg += "\nLast observed InferencePool status:"
			if len(lastObservedPool.Status.Parents) == 0 {
				debugMsg += " (No parent statuses reported)"
			}
			for i, parentStatus := range lastObservedPool.Status.Parents {
				debugMsg += fmt.Sprintf("\n  Parent %d (Gateway: %s/%s):", i, parentStatus.GatewayRef.Namespace, parentStatus.GatewayRef.Name)
				if len(parentStatus.Conditions) == 0 {
					debugMsg += " (No conditions reported for this parent)"
				}
				for _, cond := range parentStatus.Conditions {
					debugMsg += fmt.Sprintf("\n    - Type: %s, Status: %s, Reason: %s, Message: %s", cond.Type, cond.Status, cond.Reason, cond.Message)
				}
			}
		} else if lastError == nil || !apierrors.IsNotFound(lastError) {
			debugMsg += "\nInferencePool was not found or not observed successfully during polling."
		}

		finalMsg := fmt.Sprintf("timed out or condition not met for InferencePool %s to have condition Type=%s, Status=%s",
			poolNN.String(), expectedCondition.Type, expectedCondition.Status)
		if expectedCondition.Reason != "" {
			finalMsg += fmt.Sprintf(", Reason='%s'", expectedCondition.Reason)
		}
		finalMsg += "." + debugMsg
		require.FailNow(t, finalMsg)
	}

	logMsg := fmt.Sprintf("InferencePool %s successfully has condition Type=%s, Status=%s",
		poolNN.String(), expectedCondition.Type, expectedCondition.Status)
	if expectedCondition.Reason != "" {
		logMsg += fmt.Sprintf(", Reason='%s'", expectedCondition.Reason)
	}
	t.Log(logMsg)
}

// InferencePoolMustHaveNoParents waits for the specified InferencePool resource
// to exist and report that it has no parent references in its status.
// This typically indicates it is no longer referenced by any Gateway API resources.
func InferencePoolMustHaveNoParents(t *testing.T, c client.Client, poolNN types.NamespacedName) {
	t.Helper()

	var lastObservedPool *inferenceapi.InferencePool
	var lastError error
	var timeoutConfig config.InferenceExtensionTimeoutConfig = config.DefaultInferenceExtensionTimeoutConfig()

	ctx := context.Background()
	waitErr := wait.PollUntilContextTimeout(
		ctx,

		timeoutConfig.InferencePoolMustHaveConditionInterval,
		timeoutConfig.InferencePoolMustHaveConditionTimeout,
		true,
		func(pollCtx context.Context) (bool, error) {
			pool := &inferenceapi.InferencePool{}
			err := c.Get(pollCtx, poolNN, pool)
			if err != nil {
				if apierrors.IsNotFound(err) {
					t.Logf("InferencePool %s not found. Considering this as having no parents.", poolNN.String())
					lastError = nil
					return true, nil
				}
				t.Logf("Error fetching InferencePool %s: %v. Retrying.", poolNN.String(), err)
				lastError = err
				return false, nil
			}
			lastObservedPool = pool
			lastError = nil

			if len(pool.Status.Parents) == 0 {
				t.Logf("InferencePool %s successfully has no parent statuses.", poolNN.String())
				return true, nil
			}
			t.Logf("InferencePool %s still has %d parent statuses. Waiting...", poolNN.String(), len(pool.Status.Parents))
			return false, nil
		})

	if waitErr != nil {
		debugMsg := fmt.Sprintf("Timed out waiting for InferencePool %s to have no parent statuses.", poolNN.String())
		if lastError != nil {
			debugMsg += fmt.Sprintf(" Last error during fetching: %v.", lastError)
		}
		if lastObservedPool != nil && len(lastObservedPool.Status.Parents) > 0 {
			debugMsg += fmt.Sprintf(" Last observed InferencePool still had %d parent(s):", len(lastObservedPool.Status.Parents))
		} else if lastError == nil && (lastObservedPool == nil || len(lastObservedPool.Status.Parents) == 0) {
			debugMsg += " Polling completed without timeout, but an unexpected waitErr occurred."
		}
		require.FailNow(t, debugMsg, waitErr)
	}
	t.Logf("Successfully verified that InferencePool %s has no parent statuses.", poolNN.String())
}

// HTTPRouteMustBeAcceptedAndResolved waits for the specified HTTPRoute
// to be Accepted and have its references resolved by the specified Gateway.
// It uses the upstream Gateway API's HTTPRouteMustHaveCondition helper.
func HTTPRouteMustBeAcceptedAndResolved(t *testing.T, c client.Client, timeoutConfig gatewayapiconfig.TimeoutConfig, routeNN, gatewayNN types.NamespacedName) {
	t.Helper()

	acceptedCondition := metav1.Condition{
		Type:   string(gatewayv1.RouteConditionAccepted),
		Status: metav1.ConditionTrue,
		Reason: string(gatewayv1.RouteReasonAccepted),
	}

	resolvedRefsCondition := metav1.Condition{
		Type:   string(gatewayv1.RouteConditionResolvedRefs),
		Status: metav1.ConditionTrue,
		Reason: string(gatewayv1.RouteReasonResolvedRefs),
	}

	t.Logf("Waiting for HTTPRoute %s to be Accepted by Gateway %s", routeNN.String(), gatewayNN.String())
	gatewayk8sutils.HTTPRouteMustHaveCondition(t, c, timeoutConfig, routeNN, gatewayNN, acceptedCondition)

	t.Logf("Waiting for HTTPRoute %s to have ResolvedRefs by Gateway %s", routeNN.String(), gatewayNN.String())
	gatewayk8sutils.HTTPRouteMustHaveCondition(t, c, timeoutConfig, routeNN, gatewayNN, resolvedRefsCondition)

	t.Logf("HTTPRoute %s is now Accepted and has ResolvedRefs by Gateway %s", routeNN.String(), gatewayNN.String())
}

<<<<<<< HEAD
// InferencePoolMustBeRouteAccepted waits for the specified InferencePool resource
// to exist and report an Accepted condition with Type=RouteConditionAccepted,
// Status=True, and Reason=RouteReasonAccepted within one of its parent statuses.
func InferencePoolMustBeRouteAccepted(t *testing.T, c client.Client, poolNN types.NamespacedName) {
=======
// HTTPRouteMustHaveConditions waits for the specified HTTPRoute to have a set of conditions
// reported by the specified Gateway. It checks each condition sequentially.
func HTTPRouteMustHaveConditions(t *testing.T, c client.Client, timeoutConfig gatewayapiconfig.TimeoutConfig, routeNN, gatewayNN types.NamespacedName, expectedConditions []metav1.Condition) {
	t.Helper()

	for _, condition := range expectedConditions {
		t.Logf("Waiting for HTTPRoute %s to have condition: Type=%s, Status=%s, Reason=%s",
			routeNN.String(), condition.Type, condition.Status, condition.Reason)
		gatewayk8sutils.HTTPRouteMustHaveCondition(t, c, timeoutConfig, routeNN, gatewayNN, condition)
	}
	t.Logf("Successfully verified all expected conditions for HTTPRoute %s on Gateway %s",
		routeNN.String(), gatewayNN.String())
}

// InferencePoolMustBeAcceptedByParent waits for the specified InferencePool
// to report an Accepted condition with status True and reason "Accepted"
// from at least one of its parent Gateways.
func InferencePoolMustBeAcceptedByParent(t *testing.T, c client.Client, poolNN types.NamespacedName) {
>>>>>>> 94322801
	t.Helper()

	expectedPoolCondition := metav1.Condition{
		Type:   string(gatewayv1.RouteConditionAccepted),
		Status: metav1.ConditionTrue,
		Reason: string(gatewayv1.RouteReasonAccepted),
	}

	// Call the existing generic helper with the predefined condition
	InferencePoolMustHaveCondition(t, c, poolNN, expectedPoolCondition)
	t.Logf("InferencePool %s successfully verified with RouteAccepted condition (Type: %s, Status: %s, Reason: %s).",
		poolNN.String(), expectedPoolCondition.Type, expectedPoolCondition.Status, expectedPoolCondition.Reason)
}

// HTTPRouteAndInferencePoolMustBeAcceptedAndRouteAccepted waits for the specified HTTPRoute
// to be Accepted and have its references resolved by the specified Gateway,
// AND for the specified InferencePool to be "RouteAccepted" using the specific
// RouteConditionAccepted criteria.
func HTTPRouteAndInferencePoolMustBeAcceptedAndRouteAccepted(
	t *testing.T,
	c client.Client,
	routeNN types.NamespacedName,
	gatewayNN types.NamespacedName,
	poolNN types.NamespacedName) {
	t.Helper()
	var timeoutConfig config.InferenceExtensionTimeoutConfig = config.DefaultInferenceExtensionTimeoutConfig()

	HTTPRouteMustBeAcceptedAndResolved(t, c, timeoutConfig.TimeoutConfig, routeNN, gatewayNN)
	InferencePoolMustBeRouteAccepted(t, c, poolNN)
	t.Logf("Successfully verified: HTTPRoute %s (Gateway %s) is Accepted & Resolved, and InferencePool %s is RouteAccepted.",
		routeNN.String(), gatewayNN.String(), poolNN.String())
}

// InferencePoolMustBeRouteAccepted waits for the specified InferencePool resource
// to exist and report an Accepted condition with Type=RouteConditionAccepted,
// Status=True, and Reason=RouteReasonAccepted within one of its parent statuses.
func InferencePoolMustBeRouteAccepted(t *testing.T, c client.Client, poolNN types.NamespacedName) {
	t.Helper()

	expectedPoolCondition := metav1.Condition{
		Type:   string(gatewayv1.RouteConditionAccepted),
		Status: metav1.ConditionTrue,
		Reason: string(gatewayv1.RouteReasonAccepted),
	}

	// Call the existing generic helper with the predefined condition
	InferencePoolMustHaveCondition(t, c, poolNN, expectedPoolCondition)
	t.Logf("InferencePool %s successfully verified with RouteAccepted condition (Type: %s, Status: %s, Reason: %s).",
		poolNN.String(), expectedPoolCondition.Type, expectedPoolCondition.Status, expectedPoolCondition.Reason)
}

// HTTPRouteAndInferencePoolMustBeAcceptedAndRouteAccepted waits for the specified HTTPRoute
// to be Accepted and have its references resolved by the specified Gateway,
// AND for the specified InferencePool to be "RouteAccepted" using the specific
// RouteConditionAccepted criteria.
func HTTPRouteAndInferencePoolMustBeAcceptedAndRouteAccepted(
	t *testing.T,
	c client.Client,
	routeNN types.NamespacedName,
	gatewayNN types.NamespacedName,
	poolNN types.NamespacedName) {
	t.Helper()
	var timeoutConfig config.InferenceExtensionTimeoutConfig = config.DefaultInferenceExtensionTimeoutConfig()

	HTTPRouteMustBeAcceptedAndResolved(t, c, timeoutConfig.TimeoutConfig, routeNN, gatewayNN)
	InferencePoolMustBeRouteAccepted(t, c, poolNN)
	t.Logf("Successfully verified: HTTPRoute %s (Gateway %s) is Accepted & Resolved, and InferencePool %s is RouteAccepted.",
		routeNN.String(), gatewayNN.String(), poolNN.String())
}

// GetGatewayEndpoint waits for the specified Gateway to have at least one address
// and returns the address in "host:port" format.
// It leverages the upstream Gateway API's WaitForGatewayAddress.
func GetGatewayEndpoint(t *testing.T, k8sClient client.Client, timeoutConfig gatewayapiconfig.TimeoutConfig, gatewayNN types.NamespacedName) string {
	t.Helper()

	t.Logf("Waiting for Gateway %s/%s to get an address...", gatewayNN.Namespace, gatewayNN.Name)
	gwAddr, err := gatewayk8sutils.WaitForGatewayAddress(t, k8sClient, timeoutConfig, gatewayk8sutils.NewGatewayRef(gatewayNN))
	require.NoError(t, err, "failed to get Gateway address for %s", gatewayNN.String())
	require.NotEmpty(t, gwAddr, "Gateway %s has no address", gatewayNN.String())

	t.Logf("Gateway %s/%s has address: %s", gatewayNN.Namespace, gatewayNN.Name, gwAddr)
	return gwAddr
}

<<<<<<< HEAD
// InferencePoolMustBeAcceptedByParent waits for the specified InferencePool
// to report an Accepted condition with status True and reason "Accepted"
// from at least one of its parent Gateways.
func InferencePoolMustBeAcceptedByParent(t *testing.T, c client.Client, poolNN types.NamespacedName) {
	t.Helper()

	acceptedByParentCondition := metav1.Condition{
		Type:   string(gatewayv1.GatewayConditionAccepted),
		Status: metav1.ConditionTrue,
		Reason: string(gatewayv1.GatewayReasonAccepted), // Expecting the standard "Accepted" reason
	}

	t.Logf("Waiting for InferencePool %s to be Accepted by a parent Gateway", poolNN.String())
	InferencePoolMustHaveCondition(t, c, poolNN, acceptedByParentCondition)
	t.Logf("InferencePool %s is Accepted by a parent Gateway", poolNN.String())
=======
// GetPod waits for a Pod matching the specified labels to exist in the given
// namespace and have an IP address assigned. It's a test helper that fails the
// test on timeout or error.
func GetPod(t *testing.T, c client.Client, namespace string, selector labels.Selector, timeout time.Duration) *corev1.Pod {
	t.Helper()

	var pods corev1.PodList
	ctx, cancel := context.WithTimeout(context.Background(), timeout)
	defer cancel()

	waitErr := wait.PollUntilContextTimeout(ctx, 1*time.Second, timeout, true, func(ctx context.Context) (bool, error) {
		if err := c.List(ctx, &pods, &client.ListOptions{
			LabelSelector: selector,
			Namespace:     namespace,
		}); err != nil {
			t.Logf("Error listing pods with selector %s: %v. Retrying.", selector.String(), err)
			return false, nil
		}

		if len(pods.Items) > 0 {
			pod := pods.Items[0]
			if pod.Status.PodIP != "" && pod.Status.Phase == corev1.PodRunning {
				return true, nil
			}
			t.Logf("Pod %s found, but not yet running or has no IP. Current phase: %s, IP: '%s'. Retrying.", pod.Name, pod.Status.Phase, pod.Status.PodIP)
		} else {
			t.Logf("No pods found with selector %s yet. Retrying.", selector.String())
		}
		return false, nil
	})

	require.NoErrorf(t, waitErr, "timed out waiting for Pod with selector %s in namespace %s to be ready", selector.String(), namespace)
	require.NotEmpty(t, pods.Items, "expected at least one pod for selector %s in namespace %s, but found none", selector.String(), namespace)

	pod := &pods.Items[0]
	t.Logf("Successfully found ready Pod %s with IP %s for selector %s", pod.Name, pod.Status.PodIP, selector.String())
	return pod
>>>>>>> 94322801
}<|MERGE_RESOLUTION|>--- conflicted
+++ resolved
@@ -35,10 +35,6 @@
 	"sigs.k8s.io/controller-runtime/pkg/client"
 
 	inferenceapi "sigs.k8s.io/gateway-api-inference-extension/api/v1alpha2"
-<<<<<<< HEAD
-
-=======
->>>>>>> 94322801
 	"sigs.k8s.io/gateway-api-inference-extension/conformance/utils/config"
 	gatewayv1 "sigs.k8s.io/gateway-api/apis/v1"
 	gatewayapiconfig "sigs.k8s.io/gateway-api/conformance/utils/config"
@@ -243,12 +239,6 @@
 	t.Logf("HTTPRoute %s is now Accepted and has ResolvedRefs by Gateway %s", routeNN.String(), gatewayNN.String())
 }
 
-<<<<<<< HEAD
-// InferencePoolMustBeRouteAccepted waits for the specified InferencePool resource
-// to exist and report an Accepted condition with Type=RouteConditionAccepted,
-// Status=True, and Reason=RouteReasonAccepted within one of its parent statuses.
-func InferencePoolMustBeRouteAccepted(t *testing.T, c client.Client, poolNN types.NamespacedName) {
-=======
 // HTTPRouteMustHaveConditions waits for the specified HTTPRoute to have a set of conditions
 // reported by the specified Gateway. It checks each condition sequentially.
 func HTTPRouteMustHaveConditions(t *testing.T, c client.Client, timeoutConfig gatewayapiconfig.TimeoutConfig, routeNN, gatewayNN types.NamespacedName, expectedConditions []metav1.Condition) {
@@ -267,7 +257,6 @@
 // to report an Accepted condition with status True and reason "Accepted"
 // from at least one of its parent Gateways.
 func InferencePoolMustBeAcceptedByParent(t *testing.T, c client.Client, poolNN types.NamespacedName) {
->>>>>>> 94322801
 	t.Helper()
 
 	expectedPoolCondition := metav1.Condition{
@@ -319,25 +308,6 @@
 		poolNN.String(), expectedPoolCondition.Type, expectedPoolCondition.Status, expectedPoolCondition.Reason)
 }
 
-// HTTPRouteAndInferencePoolMustBeAcceptedAndRouteAccepted waits for the specified HTTPRoute
-// to be Accepted and have its references resolved by the specified Gateway,
-// AND for the specified InferencePool to be "RouteAccepted" using the specific
-// RouteConditionAccepted criteria.
-func HTTPRouteAndInferencePoolMustBeAcceptedAndRouteAccepted(
-	t *testing.T,
-	c client.Client,
-	routeNN types.NamespacedName,
-	gatewayNN types.NamespacedName,
-	poolNN types.NamespacedName) {
-	t.Helper()
-	var timeoutConfig config.InferenceExtensionTimeoutConfig = config.DefaultInferenceExtensionTimeoutConfig()
-
-	HTTPRouteMustBeAcceptedAndResolved(t, c, timeoutConfig.TimeoutConfig, routeNN, gatewayNN)
-	InferencePoolMustBeRouteAccepted(t, c, poolNN)
-	t.Logf("Successfully verified: HTTPRoute %s (Gateway %s) is Accepted & Resolved, and InferencePool %s is RouteAccepted.",
-		routeNN.String(), gatewayNN.String(), poolNN.String())
-}
-
 // GetGatewayEndpoint waits for the specified Gateway to have at least one address
 // and returns the address in "host:port" format.
 // It leverages the upstream Gateway API's WaitForGatewayAddress.
@@ -353,23 +323,6 @@
 	return gwAddr
 }
 
-<<<<<<< HEAD
-// InferencePoolMustBeAcceptedByParent waits for the specified InferencePool
-// to report an Accepted condition with status True and reason "Accepted"
-// from at least one of its parent Gateways.
-func InferencePoolMustBeAcceptedByParent(t *testing.T, c client.Client, poolNN types.NamespacedName) {
-	t.Helper()
-
-	acceptedByParentCondition := metav1.Condition{
-		Type:   string(gatewayv1.GatewayConditionAccepted),
-		Status: metav1.ConditionTrue,
-		Reason: string(gatewayv1.GatewayReasonAccepted), // Expecting the standard "Accepted" reason
-	}
-
-	t.Logf("Waiting for InferencePool %s to be Accepted by a parent Gateway", poolNN.String())
-	InferencePoolMustHaveCondition(t, c, poolNN, acceptedByParentCondition)
-	t.Logf("InferencePool %s is Accepted by a parent Gateway", poolNN.String())
-=======
 // GetPod waits for a Pod matching the specified labels to exist in the given
 // namespace and have an IP address assigned. It's a test helper that fails the
 // test on timeout or error.
@@ -407,5 +360,4 @@
 	pod := &pods.Items[0]
 	t.Logf("Successfully found ready Pod %s with IP %s for selector %s", pod.Name, pod.Status.PodIP, selector.String())
 	return pod
->>>>>>> 94322801
 }