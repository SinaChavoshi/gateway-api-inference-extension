/*
Copyright 2025 The Kubernetes Authors.

Licensed under the Apache License, Version 2.0 (the "License");
you may not use this file except in compliance with the License.
You may obtain a copy of the License at

    http://www.apache.org/licenses/LICENSE-2.0

Unless required by applicable law or agreed to in writing, software
distributed under the License is distributed on an "AS IS" BASIS,
WITHOUT WARRANTIES OR CONDITIONS OF ANY KIND, either express or implied.
See the License for the specific language governing permissions and
limitations under the License.
*/

// Package kubernetes contains helper functions for interacting with
// Kubernetes objects within the conformance test suite.
package kubernetes

import (
	"context"
	"fmt"
	"reflect"
	"strings"
	"testing"

	"github.com/stretchr/testify/require"
	apierrors "k8s.io/apimachinery/pkg/api/errors"
	metav1 "k8s.io/apimachinery/pkg/apis/meta/v1"
	"k8s.io/apimachinery/pkg/types"
	"k8s.io/apimachinery/pkg/util/wait"
	"sigs.k8s.io/controller-runtime/pkg/client"

	// Import the Inference Extension API types
	inferenceapi "sigs.k8s.io/gateway-api-inference-extension/api/v1alpha2" // Adjust if your API version is different

	// Import necessary utilities from the core Gateway API conformance suite
	"sigs.k8s.io/gateway-api-inference-extension/conformance/utils/config"

	// Reference Gateway libraries
	gatewayv1 "sigs.k8s.io/gateway-api/apis/v1"
)

// checkCondition is a helper function similar to findConditionInList or CheckCondition
// from the Gateway API conformance utilities.
// It checks if the expectedCondition is present in the conditions list.
// If expectedCondition.Reason is an empty string, it matches any reason.
func checkCondition(t *testing.T, conditions []metav1.Condition, expectedCondition metav1.Condition) bool {
	t.Helper()
	for _, cond := range conditions {
		if cond.Type == expectedCondition.Type {
			if cond.Status == expectedCondition.Status {
				if expectedCondition.Reason == "" || cond.Reason == expectedCondition.Reason {
					return true
				}
				t.Logf("Condition %s found with Status %s, but Reason %s did not match expected %s",
					expectedCondition.Type, cond.Status, cond.Reason, expectedCondition.Reason)
			} else {
				t.Logf("Condition %s found, but Status %s did not match expected %s",
					expectedCondition.Type, cond.Status, expectedCondition.Status)
			}
		}
	}
	t.Logf("Condition %s with Status %s (and Reason %s if specified) not found in conditions list: %+v",
		expectedCondition.Type, expectedCondition.Status, expectedCondition.Reason, conditions)
	return false
}

// InferencePoolMustHaveCondition waits for the specified InferencePool resource
// to exist and report the expected status condition within one of its parent statuses.
// It polls the InferencePool's status until the condition is met or the timeout occurs.
func InferencePoolMustHaveCondition(t *testing.T, c client.Client, poolNN types.NamespacedName, expectedCondition metav1.Condition) {
	t.Helper() // Marks this function as a test helper

	var timeoutConfig config.InferenceExtensionTimeoutConfig = config.DefaultInferenceExtensionTimeoutConfig()
	var lastObservedPool *inferenceapi.InferencePool
	var lastError error
	var conditionFound bool

	waitErr := wait.PollUntilContextTimeout(
		context.Background(),
		timeoutConfig.InferencePoolMustHaveConditionInterval,
		timeoutConfig.InferencePoolMustHaveConditionTimeout,
		true, func(ctx context.Context) (bool, error) {
			pool := &inferenceapi.InferencePool{} // This is the type instance used for Get
			err := c.Get(ctx, poolNN, pool)
			if err != nil {
				if apierrors.IsNotFound(err) {
					t.Logf("InferencePool %s not found yet. Retrying.", poolNN.String())
					lastError = err
					return false, nil
				}
				t.Logf("Error fetching InferencePool %s (type: %s): %v. Retrying.", poolNN.String(), reflect.TypeOf(pool).String(), err)
				lastError = err
				return false, nil
			}
			lastObservedPool = pool
			lastError = nil
			conditionFound = false

			if len(pool.Status.Parents) == 0 {
				t.Logf("InferencePool %s has no parent statuses reported yet.", poolNN.String())
				return false, nil
			}

			for _, parentStatus := range pool.Status.Parents {
				if checkCondition(t, parentStatus.Conditions, expectedCondition) {
					conditionFound = true
					return true, nil
				}
			}
			return false, nil
		})

	if waitErr != nil || !conditionFound {
		debugMsg := ""
		if waitErr != nil {
			debugMsg += fmt.Sprintf(" Polling error: %v.", waitErr)
		}
		if lastError != nil {
			debugMsg += fmt.Sprintf(" Last error during fetching: %v.", lastError)
		}

		if lastObservedPool != nil {
			debugMsg += "\nLast observed InferencePool status:"
			if len(lastObservedPool.Status.Parents) == 0 {
				debugMsg += " (No parent statuses reported)"
			}
			for i, parentStatus := range lastObservedPool.Status.Parents {
				debugMsg += fmt.Sprintf("\n  Parent %d (Gateway: %s/%s):", i, parentStatus.GatewayRef.Namespace, parentStatus.GatewayRef.Name)
				if len(parentStatus.Conditions) == 0 {
					debugMsg += " (No conditions reported for this parent)"
				}
				for _, cond := range parentStatus.Conditions {
					debugMsg += fmt.Sprintf("\n    - Type: %s, Status: %s, Reason: %s, Message: %s", cond.Type, cond.Status, cond.Reason, cond.Message)
				}
			}
		} else if lastError == nil || !apierrors.IsNotFound(lastError) {
			debugMsg += "\nInferencePool was not found or not observed successfully during polling."
		}

		finalMsg := fmt.Sprintf("timed out or condition not met for InferencePool %s to have condition Type=%s, Status=%s",
			poolNN.String(), expectedCondition.Type, expectedCondition.Status)
		if expectedCondition.Reason != "" {
			finalMsg += fmt.Sprintf(", Reason='%s'", expectedCondition.Reason)
		}
		finalMsg += "." + debugMsg
		require.FailNow(t, finalMsg)
	}

	logMsg := fmt.Sprintf("InferencePool %s successfully has condition Type=%s, Status=%s",
		poolNN.String(), expectedCondition.Type, expectedCondition.Status)
	if expectedCondition.Reason != "" {
		logMsg += fmt.Sprintf(", Reason='%s'", expectedCondition.Reason)
	}
	t.Log(logMsg)
<<<<<<< HEAD
}

// InferencePoolMustBeDeleted waits for the specified InferencePool resource to be fully deleted from the cluster.
// It polls until a Get request returns a "NotFound" error.
func InferencePoolMustBeDeleted(t *testing.T, c client.Client, poolNN types.NamespacedName) {
	t.Helper()

	var lastError error
	var timeoutConfig config.InferenceExtensionTimeoutConfig = config.DefaultInferenceExtensionTimeoutConfig()
	interval := timeoutConfig.InferencePoolMustHaveConditionInterval
	timeout := timeoutConfig.InferencePoolMustHaveConditionTimeout

	ctx := context.Background()

	waitErr := wait.PollUntilContextTimeout(ctx, interval, timeout, true, func(ctx context.Context) (bool, error) {
		pool := &inferenceapi.InferencePool{}
		err := c.Get(ctx, poolNN, pool)
		if err != nil {
			if apierrors.IsNotFound(err) {
				t.Logf("InferencePool %s successfully deleted (NotFound).", poolNN.String())
				return true, nil
			}
			lastError = fmt.Errorf("error fetching InferencePool %s: %w", poolNN.String(), err)
			t.Logf("%s. Retrying.", lastError.Error())
			return false, nil // Continue polling for other errors, hoping it resolves or becomes NotFound
		}
		lastError = fmt.Errorf("InferencePool %s still exists", poolNN.String())
		t.Logf("InferencePool %s still found. Retrying.", poolNN.String())
		return false, nil
	})

	if waitErr != nil {
		finalMsg := fmt.Sprintf("timed out waiting for InferencePool %s to be deleted.", poolNN.String())
		if lastError != nil {
			finalMsg += fmt.Sprintf(" Last observed error: %v.", lastError)
		}
		require.FailNow(t, finalMsg)
	}
}

// InferencePoolMustHaveSelector waits until the specified InferencePool's selector
// matches the expectedSelector or a timeout occurs.
func InferencePoolMustHaveSelector(t *testing.T, c client.Client, poolNN types.NamespacedName, expectedSelector map[inferenceapi.LabelKey]inferenceapi.LabelValue) {
	t.Helper()

	timeoutConf := config.DefaultInferenceExtensionTimeoutConfig()
	timeout := timeoutConf.InferencePoolMustHaveConditionTimeout
	interval := timeoutConf.InferencePoolMustHaveConditionInterval

	var lastObservedPool *inferenceapi.InferencePool
	var lastK8sError error
	var conditionMet bool

	ctx := context.Background()
	waitErr := wait.PollUntilContextTimeout(ctx, interval, timeout, true, func(pollCtx context.Context) (bool, error) {
		pool := &inferenceapi.InferencePool{}
		err := c.Get(pollCtx, poolNN, pool)
		if err != nil {
			if apierrors.IsNotFound(err) {
				t.Logf("InferencePool %s not found yet while waiting for selector. Retrying.", poolNN.String())
				lastK8sError = err
				lastObservedPool = nil
				return false, nil // Continue polling
			}
			t.Logf("Error fetching InferencePool %s during selector verification: %v. Retrying.", poolNN.String(), err)
			lastK8sError = err
			// lastObservedPool remains as is or nil if never fetched
			return false, nil // Continue polling, hoping it's transient
		}
		lastObservedPool = pool
		lastK8sError = nil // Clear last error if fetch is successful

		// Perform the check
		if expectedSelector == nil {
			conditionMet = (pool.Spec.Selector == nil)
			return conditionMet, nil
		}
		// If expectedSelector is not nil, pool.Spec.Selector also must not be nil for a match
		if pool.Spec.Selector == nil {
			conditionMet = false
			return false, nil
		}

		conditionMet = reflect.DeepEqual(pool.Spec.Selector, expectedSelector)
		return conditionMet, nil
	})

	if waitErr != nil || !conditionMet {
		errMsg := fmt.Sprintf("timed out or condition not met for InferencePool %s to have selector %+v.",
			poolNN.String(), expectedSelector)
		if waitErr != nil {
			errMsg += fmt.Sprintf(" Polling error: %v.", waitErr)
		}
		if lastK8sError != nil {
			errMsg += fmt.Sprintf(" Last K8s API error: %v.", lastK8sError)
		}
		if lastObservedPool != nil {
			errMsg += fmt.Sprintf(" Last observed selector: %+v.", lastObservedPool.Spec.Selector)
		} else if lastK8sError == nil || !apierrors.IsNotFound(lastK8sError) {
			errMsg += " InferencePool was not found or not observed successfully during polling."
		}
		require.FailNow(t, errMsg)
	}

	t.Logf("Successfully observed InferencePool %s/%s with selector %+v",
		poolNN.Namespace, poolNN.Name, expectedSelector)
}

// FindCondition finds a condition in a list of conditions.
func FindCondition(conditions []metav1.Condition, conditionType string) *metav1.Condition {
	for i := range conditions {
		if conditions[i].Type == conditionType {
			return &conditions[i]
		}
	}
	return nil
}

// HTTPRouteMustHaveParentStatusConditions waits for an HTTPRoute to have specific conditions
// on its parent status for a given Gateway, identified by its name, namespace, and controller.
// It checks for an "Accepted" condition and another "Failure" condition (e.g., "Reconciled" or "ResolvedRefs")
// with expected status, reason, and message substrings.
func HTTPRouteMustHaveParentStatusConditions(
	t *testing.T,
	c client.Client,
	routeNN types.NamespacedName,
	gatewayNN types.NamespacedName,
	controllerName string,
	expectedAcceptedCond metav1.Condition, // Should have Type and Status. Reason is optional.
	expectedFailureCond metav1.Condition, // Should have Type, Status, and Reason.
	expectedFailureMessageSubstrings []string,
) {
	t.Helper()

	timeoutConf := config.DefaultInferenceExtensionTimeoutConfig()
	timeout := timeoutConf.InferencePoolMustHaveConditionTimeout
	pollingInterval := timeoutConf.InferencePoolMustHaveConditionInterval

	var lastObservedRouteStatus string
	var lastRelevantParentStatusLog string

	require.Eventually(t, func() bool {
		route := &gatewayv1.HTTPRoute{}
		err := c.Get(context.TODO(), routeNN, route)
		if err != nil {
			t.Logf("Error getting HTTPRoute %s: %v. Retrying...", routeNN.String(), err)
			return false
		}

		currentStatusStr := fmt.Sprintf("%+v", route.Status.Parents)
		if currentStatusStr != lastObservedRouteStatus {
			t.Logf("Current HTTPRoute %s parent statuses: %s", routeNN.String(), currentStatusStr)
			lastObservedRouteStatus = currentStatusStr
		}

		var relevantParentStatus *gatewayv1.RouteParentStatus
		for i, ps := range route.Status.Parents { // Iterate by index to get a pointer to the actual element
			if ps.ParentRef.Name == gatewayv1.ObjectName(gatewayNN.Name) &&
				ps.ParentRef.Namespace != nil && *ps.ParentRef.Namespace == gatewayv1.Namespace(gatewayNN.Namespace) &&
				string(ps.ControllerName) == controllerName {
				relevantParentStatus = &route.Status.Parents[i]
				break
			}
		}

		if relevantParentStatus == nil {
			currentLog := fmt.Sprintf("Relevant parent status for Gateway %s (controller %s) not yet found in HTTPRoute %s.", gatewayNN.String(), controllerName, routeNN.String())
			if currentLog != lastRelevantParentStatusLog { // Log only if the message changes or is new
				t.Logf("%s Retrying...", currentLog)
				lastRelevantParentStatusLog = currentLog
			}
			return false
		}
		lastRelevantParentStatusLog = "" // Reset if parent status is found

		// 1. Check Accepted condition
		actualAcceptedCond := FindCondition(relevantParentStatus.Conditions, expectedAcceptedCond.Type)
		if actualAcceptedCond == nil || actualAcceptedCond.Status != expectedAcceptedCond.Status ||
			(expectedAcceptedCond.Reason != "" && actualAcceptedCond.Reason != expectedAcceptedCond.Reason) {
			t.Logf("HTTPRoute %s: Accepted condition (Type: %s, Status: %s, Reason: %s) not met for Gateway %s. Actual: %+v. Retrying...",
				routeNN.String(), expectedAcceptedCond.Type, expectedAcceptedCond.Status, expectedAcceptedCond.Reason, gatewayNN.String(), actualAcceptedCond)
			return false
		}

		// 2. Check Failure condition
		actualFailureCond := FindCondition(relevantParentStatus.Conditions, expectedFailureCond.Type)
		if actualFailureCond == nil || actualFailureCond.Status != expectedFailureCond.Status ||
			(expectedFailureCond.Reason != "" && actualFailureCond.Reason != expectedFailureCond.Reason) { // Reason is gatewayv1.RouteConditionReason
			t.Logf("HTTPRoute %s: Failure condition (Type: %s, Status: %s, Reason: %s) not met for Gateway %s. Actual: %+v. Retrying...",
				routeNN.String(), expectedFailureCond.Type, expectedFailureCond.Status, expectedFailureCond.Reason, gatewayNN.String(), actualFailureCond)
			return false
		}

		for _, sub := range expectedFailureMessageSubstrings {
			if !strings.Contains(actualFailureCond.Message, sub) {
				t.Logf("HTTPRoute %s: Failure condition %s message %q for Gateway %s does not contain expected substring %q. Retrying...",
					routeNN.String(), expectedFailureCond.Type, actualFailureCond.Message, gatewayNN.String(), sub)
				return false
			}
		}

		t.Logf("SUCCESS: HTTPRoute %s for parent Gateway %s has all expected conditions: Accepted (Type: %s, Status: %s, Reason: %s) and Failure (Type: %s, Status: %s, Reason: %s, Message contains: %v).",
			routeNN.String(), gatewayNN.String(),
			expectedAcceptedCond.Type, expectedAcceptedCond.Status, actualAcceptedCond.Reason, // Log actual reason for accepted
			expectedFailureCond.Type, expectedFailureCond.Status, expectedFailureCond.Reason, expectedFailureMessageSubstrings)
		return true
	}, timeout, pollingInterval, fmt.Sprintf("timed out waiting for HTTPRoute %s to have expected parent status conditions for Gateway %s", routeNN.String(), gatewayNN.String()))
=======
>>>>>>> 91b053b0
}<|MERGE_RESOLUTION|>--- conflicted
+++ resolved
@@ -22,7 +22,6 @@
 	"context"
 	"fmt"
 	"reflect"
-	"strings"
 	"testing"
 
 	"github.com/stretchr/testify/require"
@@ -37,9 +36,7 @@
 
 	// Import necessary utilities from the core Gateway API conformance suite
 	"sigs.k8s.io/gateway-api-inference-extension/conformance/utils/config"
-
 	// Reference Gateway libraries
-	gatewayv1 "sigs.k8s.io/gateway-api/apis/v1"
 )
 
 // checkCondition is a helper function similar to findConditionInList or CheckCondition
@@ -155,214 +152,4 @@
 		logMsg += fmt.Sprintf(", Reason='%s'", expectedCondition.Reason)
 	}
 	t.Log(logMsg)
-<<<<<<< HEAD
-}
-
-// InferencePoolMustBeDeleted waits for the specified InferencePool resource to be fully deleted from the cluster.
-// It polls until a Get request returns a "NotFound" error.
-func InferencePoolMustBeDeleted(t *testing.T, c client.Client, poolNN types.NamespacedName) {
-	t.Helper()
-
-	var lastError error
-	var timeoutConfig config.InferenceExtensionTimeoutConfig = config.DefaultInferenceExtensionTimeoutConfig()
-	interval := timeoutConfig.InferencePoolMustHaveConditionInterval
-	timeout := timeoutConfig.InferencePoolMustHaveConditionTimeout
-
-	ctx := context.Background()
-
-	waitErr := wait.PollUntilContextTimeout(ctx, interval, timeout, true, func(ctx context.Context) (bool, error) {
-		pool := &inferenceapi.InferencePool{}
-		err := c.Get(ctx, poolNN, pool)
-		if err != nil {
-			if apierrors.IsNotFound(err) {
-				t.Logf("InferencePool %s successfully deleted (NotFound).", poolNN.String())
-				return true, nil
-			}
-			lastError = fmt.Errorf("error fetching InferencePool %s: %w", poolNN.String(), err)
-			t.Logf("%s. Retrying.", lastError.Error())
-			return false, nil // Continue polling for other errors, hoping it resolves or becomes NotFound
-		}
-		lastError = fmt.Errorf("InferencePool %s still exists", poolNN.String())
-		t.Logf("InferencePool %s still found. Retrying.", poolNN.String())
-		return false, nil
-	})
-
-	if waitErr != nil {
-		finalMsg := fmt.Sprintf("timed out waiting for InferencePool %s to be deleted.", poolNN.String())
-		if lastError != nil {
-			finalMsg += fmt.Sprintf(" Last observed error: %v.", lastError)
-		}
-		require.FailNow(t, finalMsg)
-	}
-}
-
-// InferencePoolMustHaveSelector waits until the specified InferencePool's selector
-// matches the expectedSelector or a timeout occurs.
-func InferencePoolMustHaveSelector(t *testing.T, c client.Client, poolNN types.NamespacedName, expectedSelector map[inferenceapi.LabelKey]inferenceapi.LabelValue) {
-	t.Helper()
-
-	timeoutConf := config.DefaultInferenceExtensionTimeoutConfig()
-	timeout := timeoutConf.InferencePoolMustHaveConditionTimeout
-	interval := timeoutConf.InferencePoolMustHaveConditionInterval
-
-	var lastObservedPool *inferenceapi.InferencePool
-	var lastK8sError error
-	var conditionMet bool
-
-	ctx := context.Background()
-	waitErr := wait.PollUntilContextTimeout(ctx, interval, timeout, true, func(pollCtx context.Context) (bool, error) {
-		pool := &inferenceapi.InferencePool{}
-		err := c.Get(pollCtx, poolNN, pool)
-		if err != nil {
-			if apierrors.IsNotFound(err) {
-				t.Logf("InferencePool %s not found yet while waiting for selector. Retrying.", poolNN.String())
-				lastK8sError = err
-				lastObservedPool = nil
-				return false, nil // Continue polling
-			}
-			t.Logf("Error fetching InferencePool %s during selector verification: %v. Retrying.", poolNN.String(), err)
-			lastK8sError = err
-			// lastObservedPool remains as is or nil if never fetched
-			return false, nil // Continue polling, hoping it's transient
-		}
-		lastObservedPool = pool
-		lastK8sError = nil // Clear last error if fetch is successful
-
-		// Perform the check
-		if expectedSelector == nil {
-			conditionMet = (pool.Spec.Selector == nil)
-			return conditionMet, nil
-		}
-		// If expectedSelector is not nil, pool.Spec.Selector also must not be nil for a match
-		if pool.Spec.Selector == nil {
-			conditionMet = false
-			return false, nil
-		}
-
-		conditionMet = reflect.DeepEqual(pool.Spec.Selector, expectedSelector)
-		return conditionMet, nil
-	})
-
-	if waitErr != nil || !conditionMet {
-		errMsg := fmt.Sprintf("timed out or condition not met for InferencePool %s to have selector %+v.",
-			poolNN.String(), expectedSelector)
-		if waitErr != nil {
-			errMsg += fmt.Sprintf(" Polling error: %v.", waitErr)
-		}
-		if lastK8sError != nil {
-			errMsg += fmt.Sprintf(" Last K8s API error: %v.", lastK8sError)
-		}
-		if lastObservedPool != nil {
-			errMsg += fmt.Sprintf(" Last observed selector: %+v.", lastObservedPool.Spec.Selector)
-		} else if lastK8sError == nil || !apierrors.IsNotFound(lastK8sError) {
-			errMsg += " InferencePool was not found or not observed successfully during polling."
-		}
-		require.FailNow(t, errMsg)
-	}
-
-	t.Logf("Successfully observed InferencePool %s/%s with selector %+v",
-		poolNN.Namespace, poolNN.Name, expectedSelector)
-}
-
-// FindCondition finds a condition in a list of conditions.
-func FindCondition(conditions []metav1.Condition, conditionType string) *metav1.Condition {
-	for i := range conditions {
-		if conditions[i].Type == conditionType {
-			return &conditions[i]
-		}
-	}
-	return nil
-}
-
-// HTTPRouteMustHaveParentStatusConditions waits for an HTTPRoute to have specific conditions
-// on its parent status for a given Gateway, identified by its name, namespace, and controller.
-// It checks for an "Accepted" condition and another "Failure" condition (e.g., "Reconciled" or "ResolvedRefs")
-// with expected status, reason, and message substrings.
-func HTTPRouteMustHaveParentStatusConditions(
-	t *testing.T,
-	c client.Client,
-	routeNN types.NamespacedName,
-	gatewayNN types.NamespacedName,
-	controllerName string,
-	expectedAcceptedCond metav1.Condition, // Should have Type and Status. Reason is optional.
-	expectedFailureCond metav1.Condition, // Should have Type, Status, and Reason.
-	expectedFailureMessageSubstrings []string,
-) {
-	t.Helper()
-
-	timeoutConf := config.DefaultInferenceExtensionTimeoutConfig()
-	timeout := timeoutConf.InferencePoolMustHaveConditionTimeout
-	pollingInterval := timeoutConf.InferencePoolMustHaveConditionInterval
-
-	var lastObservedRouteStatus string
-	var lastRelevantParentStatusLog string
-
-	require.Eventually(t, func() bool {
-		route := &gatewayv1.HTTPRoute{}
-		err := c.Get(context.TODO(), routeNN, route)
-		if err != nil {
-			t.Logf("Error getting HTTPRoute %s: %v. Retrying...", routeNN.String(), err)
-			return false
-		}
-
-		currentStatusStr := fmt.Sprintf("%+v", route.Status.Parents)
-		if currentStatusStr != lastObservedRouteStatus {
-			t.Logf("Current HTTPRoute %s parent statuses: %s", routeNN.String(), currentStatusStr)
-			lastObservedRouteStatus = currentStatusStr
-		}
-
-		var relevantParentStatus *gatewayv1.RouteParentStatus
-		for i, ps := range route.Status.Parents { // Iterate by index to get a pointer to the actual element
-			if ps.ParentRef.Name == gatewayv1.ObjectName(gatewayNN.Name) &&
-				ps.ParentRef.Namespace != nil && *ps.ParentRef.Namespace == gatewayv1.Namespace(gatewayNN.Namespace) &&
-				string(ps.ControllerName) == controllerName {
-				relevantParentStatus = &route.Status.Parents[i]
-				break
-			}
-		}
-
-		if relevantParentStatus == nil {
-			currentLog := fmt.Sprintf("Relevant parent status for Gateway %s (controller %s) not yet found in HTTPRoute %s.", gatewayNN.String(), controllerName, routeNN.String())
-			if currentLog != lastRelevantParentStatusLog { // Log only if the message changes or is new
-				t.Logf("%s Retrying...", currentLog)
-				lastRelevantParentStatusLog = currentLog
-			}
-			return false
-		}
-		lastRelevantParentStatusLog = "" // Reset if parent status is found
-
-		// 1. Check Accepted condition
-		actualAcceptedCond := FindCondition(relevantParentStatus.Conditions, expectedAcceptedCond.Type)
-		if actualAcceptedCond == nil || actualAcceptedCond.Status != expectedAcceptedCond.Status ||
-			(expectedAcceptedCond.Reason != "" && actualAcceptedCond.Reason != expectedAcceptedCond.Reason) {
-			t.Logf("HTTPRoute %s: Accepted condition (Type: %s, Status: %s, Reason: %s) not met for Gateway %s. Actual: %+v. Retrying...",
-				routeNN.String(), expectedAcceptedCond.Type, expectedAcceptedCond.Status, expectedAcceptedCond.Reason, gatewayNN.String(), actualAcceptedCond)
-			return false
-		}
-
-		// 2. Check Failure condition
-		actualFailureCond := FindCondition(relevantParentStatus.Conditions, expectedFailureCond.Type)
-		if actualFailureCond == nil || actualFailureCond.Status != expectedFailureCond.Status ||
-			(expectedFailureCond.Reason != "" && actualFailureCond.Reason != expectedFailureCond.Reason) { // Reason is gatewayv1.RouteConditionReason
-			t.Logf("HTTPRoute %s: Failure condition (Type: %s, Status: %s, Reason: %s) not met for Gateway %s. Actual: %+v. Retrying...",
-				routeNN.String(), expectedFailureCond.Type, expectedFailureCond.Status, expectedFailureCond.Reason, gatewayNN.String(), actualFailureCond)
-			return false
-		}
-
-		for _, sub := range expectedFailureMessageSubstrings {
-			if !strings.Contains(actualFailureCond.Message, sub) {
-				t.Logf("HTTPRoute %s: Failure condition %s message %q for Gateway %s does not contain expected substring %q. Retrying...",
-					routeNN.String(), expectedFailureCond.Type, actualFailureCond.Message, gatewayNN.String(), sub)
-				return false
-			}
-		}
-
-		t.Logf("SUCCESS: HTTPRoute %s for parent Gateway %s has all expected conditions: Accepted (Type: %s, Status: %s, Reason: %s) and Failure (Type: %s, Status: %s, Reason: %s, Message contains: %v).",
-			routeNN.String(), gatewayNN.String(),
-			expectedAcceptedCond.Type, expectedAcceptedCond.Status, actualAcceptedCond.Reason, // Log actual reason for accepted
-			expectedFailureCond.Type, expectedFailureCond.Status, expectedFailureCond.Reason, expectedFailureMessageSubstrings)
-		return true
-	}, timeout, pollingInterval, fmt.Sprintf("timed out waiting for HTTPRoute %s to have expected parent status conditions for Gateway %s", routeNN.String(), gatewayNN.String()))
-=======
->>>>>>> 91b053b0
 }