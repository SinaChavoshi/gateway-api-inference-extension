--- conflicted
+++ resolved
@@ -33,13 +33,7 @@
 
 	inferenceapi "sigs.k8s.io/gateway-api-inference-extension/api/v1alpha2"
 
-<<<<<<< HEAD
 	"sigs.k8s.io/gateway-api-inference-extension/conformance/utils/config"
-=======
-	// Import local config for Inference Extension
-	"sigs.k8s.io/gateway-api-inference-extension/conformance/utils/config"
-	// Import necessary utilities from the core Gateway API conformance suite
->>>>>>> 7c830cb1
 	gatewayv1 "sigs.k8s.io/gateway-api/apis/v1"
 	gatewayapiconfig "sigs.k8s.io/gateway-api/conformance/utils/config"
 	gatewayk8sutils "sigs.k8s.io/gateway-api/conformance/utils/kubernetes"
@@ -160,8 +154,6 @@
 	t.Log(logMsg)
 }
 
-<<<<<<< HEAD
-=======
 // InferencePoolMustHaveNoParents waits for the specified InferencePool resource
 // to exist and report that it has no parent references in its status.
 // This typically indicates it is no longer referenced by any Gateway API resources.
@@ -218,7 +210,6 @@
 	t.Logf("Successfully verified that InferencePool %s has no parent statuses.", poolNN.String())
 }
 
->>>>>>> 7c830cb1
 // HTTPRouteMustBeAcceptedAndResolved waits for the specified HTTPRoute
 // to be Accepted and have its references resolved by the specified Gateway.
 // It uses the upstream Gateway API's HTTPRouteMustHaveCondition helper.
@@ -246,7 +237,6 @@
 	t.Logf("HTTPRoute %s is now Accepted and has ResolvedRefs by Gateway %s", routeNN.String(), gatewayNN.String())
 }
 
-<<<<<<< HEAD
 // InferencePoolMustBeRouteAccepted waits for the specified InferencePool resource
 // to exist and report an Accepted condition with Type=RouteConditionAccepted,
 // Status=True, and Reason=RouteReasonAccepted within one of its parent statuses.
@@ -297,7 +287,8 @@
 
 	t.Logf("Gateway %s/%s has address: %s", gatewayNN.Namespace, gatewayNN.Name, gwAddr)
 	return gwAddr
-=======
+}
+
 // InferencePoolMustBeAcceptedByParent waits for the specified InferencePool
 // to report an Accepted condition with status True and reason "Accepted"
 // from at least one of its parent Gateways.
@@ -313,5 +304,4 @@
 	t.Logf("Waiting for InferencePool %s to be Accepted by a parent Gateway (Reason: %s)", poolNN.String(), gatewayv1.GatewayReasonAccepted)
 	InferencePoolMustHaveCondition(t, c, poolNN, acceptedByParentCondition)
 	t.Logf("InferencePool %s is Accepted by a parent Gateway (Reason: %s)", poolNN.String(), gatewayv1.GatewayReasonAccepted)
->>>>>>> 7c830cb1
 }