--- conflicted
+++ resolved
@@ -38,14 +38,8 @@
 	// GatewayObjectPollInterval is the polling interval used when waiting for a Gateway object to appear.
 	GatewayObjectPollInterval time.Duration
 
-<<<<<<< HEAD
 	// HTTPRouteConditionTimeout represents the maximum time to wait for an HTTPRoute to have a specific condition.
 	HTTPRouteConditionTimeout time.Duration
-=======
-	// HTTPRouteDeletionReconciliationTimeout is the time to wait for controllers to reconcile
-	// state after an HTTPRoute is deleted, before checking dependent resources or traffic.
-	HTTPRouteDeletionReconciliationTimeout time.Duration
->>>>>>> a1b7f59f
 }
 
 // DefaultInferenceExtensionTimeoutConfig returns a new InferenceExtensionTimeoutConfig with default values.
@@ -55,18 +49,10 @@
 	modifiedTimeoutConfig.HTTPRouteMustHaveCondition = 5 * time.Minute // Increased timeout to 5 minutes
 
 	return InferenceExtensionTimeoutConfig{
-<<<<<<< HEAD
 		TimeoutConfig:                          modifiedTimeoutConfig,
 		InferencePoolMustHaveConditionTimeout:  300 * time.Second,
 		InferencePoolMustHaveConditionInterval: 10 * time.Second,
 		GatewayObjectPollInterval:              5 * time.Second,
 		HTTPRouteConditionTimeout:              300 * time.Second,
-=======
-		TimeoutConfig:                          gatewayconfig.DefaultTimeoutConfig(), // Initialize embedded struct
-		InferencePoolMustHaveConditionTimeout:  300 * time.Second,
-		InferencePoolMustHaveConditionInterval: 10 * time.Second,
-		GatewayObjectPollInterval:              5 * time.Second,
-		HTTPRouteDeletionReconciliationTimeout: 5 * time.Second,
->>>>>>> a1b7f59f
 	}
 }