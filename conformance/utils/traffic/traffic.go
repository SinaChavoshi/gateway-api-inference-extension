--- conflicted
+++ resolved
@@ -106,15 +106,9 @@
 	gwhttp.MakeRequestAndExpectEventuallyConsistentResponse(t, r, timeoutConfig, gatewayAddress, expectedResponse)
 }
 
-<<<<<<< HEAD
-// MakeRequestAndExpectResponseFromPod sends a request to the specified path and
-// uses a special "test-epp-endpoint-selection" header to target a specific backend Pod.
-// It then verifies that the response was served by that exact Pod.
-=======
 // MakeRequestAndExpectResponseFromPod sends a request to the specified path by IP address and
 // uses a special "test-epp-endpoint-selection" header to target a specific backend Pod.
 // It then verifies that the response was served by that Pod.
->>>>>>> 76cb6444
 func MakeRequestAndExpectResponseFromPod(t *testing.T, r roundtripper.RoundTripper, timeoutConfig gwconfig.TimeoutConfig, gwAddr, path string, targetPod *corev1.Pod) {
 	t.Helper()
 
@@ -135,7 +129,6 @@
 	}
 
 	gwhttp.MakeRequestAndExpectEventuallyConsistentResponse(t, r, timeoutConfig, gwAddr, expectedResponse)
-<<<<<<< HEAD
 }
 
 // MakeRequestAndExpectResponseFromPodWithHostname sends a request to a specified hostname and path,
@@ -162,6 +155,4 @@
 	}
 
 	gwhttp.MakeRequestAndExpectEventuallyConsistentResponse(t, r, timeoutConfig, gwAddr, expectedResponse)
-=======
->>>>>>> 76cb6444
 }